--- conflicted
+++ resolved
@@ -108,15 +108,12 @@
 esac])
 AM_CONDITIONAL([GBSIM], [test x$gbsim = xtrue])
 
-<<<<<<< HEAD
-=======
 KERNEL_VERSION=`uname -r`
-HIGHER_VERSION=`echo -e "$KERNEL_VERSION\n4.9.0" | sort -V | tail -1`
-AS_IF([test "$HIGHER_VERSION" = "4.9.0"], [
-	AC_MSG_ERROR(["A kernel >= 4.9 is required"])
+HIGHER_VERSION=`echo -e "$KERNEL_VERSION\n5.8.0" | sort -V | tail -1`
+AS_IF([test "$HIGHER_VERSION" = "5.8.0"], [
+	AC_MSG_ERROR(["A kernel >= 5.8 is required"])
 ])
 
->>>>>>> 148ecbef
 AC_ARG_VAR([GBDIR], ["greybus sources directory"])
 AS_IF([test "$GBDIR" = ""], [
   AC_MSG_ERROR([Environment variable GBDIR needs to be set])
