--- conflicted
+++ resolved
@@ -9,11 +9,7 @@
 gbridge_CFLAGS = -Wall -Werror -I${GBDIR} -I${GBNETLINKDIR}
 gbridge_CFLAGS += `pkg-config --cflags libnl-3.0 libnl-genl-3.0`
 gbridge_CFLAGS += `pkg-config --cflags bluez`
-<<<<<<< HEAD
-gbridge_LDADD =
-=======
 gbridge_LDADD = libgreybus.a
->>>>>>> ea1bf32d
 
 gbridge_SOURCES = main.c \
 		  debug.c \
