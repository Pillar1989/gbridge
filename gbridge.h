/*
 * GBridge (Greybus Bridge)
 * Copyright (c) 2016 Alexandre Bailon
 *
 * This program is free software: you can redistribute it and/or modify
 * it under the terms of the GNU General Public License as published by
 * the Free Software Foundation, either version 3 of the License, or
 * (at your option) any later version.

 * This program is distributed in the hope that it will be useful,
 * but WITHOUT ANY WARRANTY; without even the implied warranty of
 * MERCHANTABILITY or FITNESS FOR A PARTICULAR PURPOSE.  See the
 * GNU General Public License for more details.

 * You should have received a copy of the GNU General Public License
 * along with this program.  If not, see <http://www.gnu.org/licenses/>.
 */

#ifndef _GBRIDGE_H_
#define _GBRIDGE_H_

#include <config.h>
#include <stdint.h>
#include <stdlib.h>
#include <linux/types.h>
#include <sys/queue.h>

<<<<<<< HEAD
#define __packed  __attribute__((__packed__))
#define BIT(nr)                 (1UL << (nr))

#include "greybus.h"
#include "greybus_protocols.h"
#include "greybus_manifest.h"
#include "../greybus/gb_netlink.h"
=======
#include <greybus/libgreybus.h>
>>>>>>> ea1bf32d

#define SVC_CPORT		0
#define AP_INTF_ID		0

#ifndef TAILQ_FOREACH_SAFE
#define TAILQ_FOREACH_SAFE(var, head, field, tvar)                      \
        for ((var) = TAILQ_FIRST((head));                               \
            (var) && ((tvar) = TAILQ_NEXT((var), field), 1);            \
            (var) = (tvar))
#endif

int svc_init(void);
int svc_register_driver();
int svc_send_module_inserted_event(uint8_t intf_id,
				   uint32_t vendor_id,
				   uint32_t product_id, uint64_t serial_number);
void svc_watchdog_disable(void);

#endif /* _GBRIDGE_H_ */<|MERGE_RESOLUTION|>--- conflicted
+++ resolved
@@ -25,17 +25,7 @@
 #include <linux/types.h>
 #include <sys/queue.h>
 
-<<<<<<< HEAD
-#define __packed  __attribute__((__packed__))
-#define BIT(nr)                 (1UL << (nr))
-
-#include "greybus.h"
-#include "greybus_protocols.h"
-#include "greybus_manifest.h"
-#include "../greybus/gb_netlink.h"
-=======
-#include <greybus/libgreybus.h>
->>>>>>> ea1bf32d
+#include "greybus/libgreybus.h"
 
 #define SVC_CPORT		0
 #define AP_INTF_ID		0
